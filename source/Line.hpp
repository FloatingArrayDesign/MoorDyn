/*
 * Copyright (c) 2022, Matt Hall
 *
 * Redistribution and use in source and binary forms, with or without
 * modification, are permitted provided that the following conditions are met:
 *
 * 1. Redistributions of source code must retain the above copyright notice,
 * this list of conditions and the following disclaimer.
 *
 * 2. Redistributions in binary form must reproduce the above copyright notice,
 *    this list of conditions and the following disclaimer in the documentation
 *    and/or other materials provided with the distribution.
 *
 * 3. Neither the name of the copyright holder nor the names of its
 *    contributors may be used to endorse or promote products derived from
 *    this software without specific prior written permission.
 *
 * THIS SOFTWARE IS PROVIDED BY THE COPYRIGHT HOLDERS AND CONTRIBUTORS "AS IS"
 * AND ANY EXPRESS OR IMPLIED WARRANTIES, INCLUDING, BUT NOT LIMITED TO, THE
 * IMPLIED WARRANTIES OF MERCHANTABILITY AND FITNESS FOR A PARTICULAR PURPOSE
 * ARE DISCLAIMED. IN NO EVENT SHALL THE COPYRIGHT HOLDER OR CONTRIBUTORS BE
 * LIABLE FOR ANY DIRECT, INDIRECT, INCIDENTAL, SPECIAL, EXEMPLARY, OR
 * CONSEQUENTIAL DAMAGES (INCLUDING, BUT NOT LIMITED TO, PROCUREMENT OF
 * SUBSTITUTE GOODS OR SERVICES; LOSS OF USE, DATA, OR PROFITS; OR BUSINESS
 * INTERRUPTION) HOWEVER CAUSED AND ON ANY THEORY OF LIABILITY, WHETHER IN
 * CONTRACT, STRICT LIABILITY, OR TORT (INCLUDING NEGLIGENCE OR OTHERWISE)
 * ARISING IN ANY WAY OUT OF THE USE OF THIS SOFTWARE, EVEN IF ADVISED OF THE
 * POSSIBILITY OF SUCH DAMAGE.
 */

/** @file Line.hpp
 * C++ API for the moordyn::Line object
 */

#pragma once

#include "Misc.hpp"
#include "Instance.hpp"
#include "Seafloor.hpp"
#include "Util/CFL.hpp"
#include <utility>

#ifdef USE_VTK
#include <vtkSmartPointer.h>
#include <vtkPolyData.h>
#endif

using namespace std;

namespace moordyn {

class Waves;
typedef std::shared_ptr<Waves> WavesRef;

/** @class Line Line.hpp
 * @brief A mooring line
 *
 * Each mooring line is divided on a set of nodes connected by segments, with
 * two points at the end points
 *
 * [point (node 0)] - seg 0 - [node 1] - ... - seg n-1 - [point (node N)]
 *
 * Depending on the length of the line, \f$ l \f$, the number of segments,
 * \f$ n \f$, and the material density and Young's modulus, \f$ \rho \f$ &
 * \f$ E \f$, a natural oscillation period can be defined:
 *
 * \f$ T = \frac{l}{\pi n} \sqrt{\frac{\rho}{E}} \f$
 *
 * The integration time step (moordyn::MoorDyn.dtM0) should be smaller than
 * this natural period to avoid numerical instabilities
 */
class DECLDIR Line final : public Instance, public NatFreqCFL
{
  public:
	/** @brief Constructor
	 * @param log Logging handler
	 * @param lineId the incremental Id of the line
	 */
	Line(moordyn::Log* log, size_t lineId);

	/** @brief Destructor
	 */
	~Line();

  private:
	/** @brief Get the non-linear stiffness. This is interpolated from a
	 * curve provided in the input file.
	 * @param l_stretched The actual length of the segment
	 * @param l_unstretched The unstretched length of the segment
	 */
	real getNonlinearEA(real l_stretched, real l_unstretched) const;

	/** @brief Get the non-linear Damping coefficient
	 * @param ld_stretched The segment rate of stretch
	 * @param l_unstretched The unstretched length of the segment
	 */
	real getNonlinearBA(real ld_stretched, real l_unstretched) const;

	/** @brief Get the non-linear bending stiffness
	 * @param curv The curvature
	 */
	real getNonlinearEI(real curv) const;

	/** @brief Finds the depth of the water at some (x, y) point. Either using
	 * env->WtrDpth or the 3D seafloor if available
	 * @param x x coordinate
	 * @param y y coordinate
	 * @return A negative number representing the sea floor depth at the given
	 * location
	 */
	inline real getWaterDepth(real x, real y)
	{
		return seafloor ? seafloor->getDepthAt(x, y) : -env->WtrDpth;
	}

	/** @brief A single value representing the average water depth
	 *
	 */
	inline real avgWaterDepth()
	{
		return seafloor ? seafloor->getAverageDepth() : -env->WtrDpth;
	}
	// ENVIRONMENTAL STUFF
	/// Global struct that holds environmental settings
	EnvCondRef env;
	/// global Waves object
	moordyn::WavesRef waves;
	/// Object containing the 3d seafloor info
	moordyn::SeafloorRef seafloor;

	/// Number of line segments
	unsigned int N;
	/// Unstretched line length
	moordyn::real UnstrLen;
	/// Unstretched line length at the beginning of the time step
	moordyn::real UnstrLen0;
	/// Unstretched line length rate of change
	moordyn::real UnstrLend;
	/// line diameter
	moordyn::real d;
	/// line density (kg/m^3)
	moordyn::real rho;
	/// Elasticity model flag (1: constant EA, 2: viscoelastic model with constant dynamic stiffness, 3: mean load depenedent dynamic stiffness)
	unsigned int ElasticMod;
	/// line normal/static elasticity modulus (Young's modulus) [Pa]
	moordyn::real EA; // TODO: units
	/// constant line dynamic stiffness modulus * area for viscoelastic stuff
	moordyn::real EA_D;
	/// Alpha * MBL in load dependent dynamic stiffness equation Kd = Alpha * MBL + vbeta * Lm for viscoelastic model
    moordyn::real alphaMBL; 
	/// beta in load dependent dynamic stiffness equation Kd = Alpha * MBL + vbeta * Lm for viscoelastic model
	moordyn::real vbeta;
	/// stiffness of spring 2 in viscoelastic model (dynamic stiffness). This is the spring in series with the parallel spring-dashpot.
	/// if ElasticMod = 2, EA_2 = EA_D. If ElasticMod = 3, EA_2 is load dependent dynamic stiffness.
	moordyn::real EA_2;
	/// segment stretch attributed to static stiffness portion [m] (deltaL_1)
	std::vector<moordyn::real> dl_1;
	/// rate of change of static stiffness portion [m/s] (Ldot_1)
	std::vector<moordyn::real> ld_1;
	/// line bending stiffness [Nm^2]
	moordyn::real EI;
	/** line axial internal damping coefficient [Pa-s]
	 *
	 * The provided value in moordyn::Line::props::BA can be either the literal
	 * damping coefficient, or a negative value in which case it represents the
	 * fraction of the critical damping * area,
	 *
	 * \f$ C_{crit} = \frac{l}{n} \sqrt{\rho E} \f$
	 */
	moordyn::real BA;
	/// Line axial damping coefficient corresponding to the dynamic spring in the viscoelastic model
	moordyn::real BA_D;
	/// normal added mass coefficient [-]
	/// with respect to line displacement
	moordyn::real Can;
	/// axial added mass coefficient [-]
	/// with respect to line displacement
	moordyn::real Cat;
	/// normal drag coefficient [-]
	/// with respect to frontal area, \f$ d l \f$
	moordyn::real Cdn;
	/// axial drag coefficient [-]
	/// with respect to surface area, \f$ \pi d l \f$
	moordyn::real Cdt;
	/// VIV lift coefficient [-]
	/// If 0, VIV turned off
	moordyn::real Cl;
	/// +- range of VIV synchronization [-]
	/// in non-dimensional frequency
	moordyn::real dF;
	/// Center VIV synchronization [-]
	/// in non-dimensional frequency
	moordyn::real cF;

	/// line axial internal damping coefficient (before proceessing) [Ns]
	moordyn::real BAin;
	/// line cross-sectional area to pre-compute [m2]
	moordyn::real A;
	/// number of values in stress-strain lookup table (0 for constant E)
	unsigned int nEApoints;
	/// x array for stress-strain lookup table
	std::vector<moordyn::real> stiffXs;
	/// y array for stress-strain lookup table
	std::vector<moordyn::real> stiffYs;
	/// number of values in bent stiffness lookup table (0 for constant EI)
	unsigned int nEIpoints;
	/// x array for bent stiffness lookup table
	std::vector<moordyn::real> bstiffXs;
	/// y array for bent stiffness lookup table
	std::vector<moordyn::real> bstiffYs;
	/// number of values in stress-strainrate lookup table (0 for constant c)
	unsigned int nBApoints;
	/// x array for stress-strainrate lookup table
	std::vector<moordyn::real> dampXs;
	/// y array for stress-strainrate lookup table
	std::vector<moordyn::real> dampYs;

	// Externally provided data
	/** true if pressure bending forces shall be considered, false otherwise
	 * @see https://cds.cern.ch/record/1224245/files/PH-EP-Tech-Note-2009-004.pdf?version=1
	 */
	bool isPb;
	/// internal pipe pressure at the nodes (Pa)
	std::vector<moordyn::real> pin;

	// kinematics
	/// node positions
	std::vector<vec> r;
	/// node velocities
	std::vector<vec> rd;
	/// unit tangent vectors for each node
	std::vector<vec> q;
	/// unit normal vectors for each node (used in bending calcs)
	std::vector<vec> pvec;
	/// unit tangent vectors for each segment (used in bending calcs)
	std::vector<vec> qs;
	/// unstretched line segment lengths
	std::vector<moordyn::real> l;
	/// stretched segment lengths
	std::vector<moordyn::real> lstr;
	/// rate of stretch
	std::vector<moordyn::real> ldstr;
	/// curvatures at node points (1/m)
	std::vector<moordyn::real> Kurv;

	/// node mass + added mass matrix
	std::vector<mat> M;
	// line segment volumes
	std::vector<moordyn::real> V;

	// forces
	/// segment tensions
	std::vector<vec> T;
	/// segment damping forces
	std::vector<vec> Td;
	/// bending stiffness forces
	std::vector<vec> Bs;
	/// Pressure bending forces
	std::vector<vec> Pb;
	/// node weights
	std::vector<vec> W;
	/// node drag (transversal)
	std::vector<vec> Dp;
	/// node drag (axial)
	std::vector<vec> Dq;
	/// node added mass forcing (transversal)
	std::vector<vec> Ap;
	/// node added mass forcing (axial)
	std::vector<vec> Aq;
	/// node bottom contact force
	std::vector<vec> B;
	/// crossflow viv lift force
	std::vector<vec> Lf;
	/// total force on node
	std::vector<vec> Fnet;

	// wave things
	/// VOF scalar for each segment (1 = fully submerged, 0 = out of water)
	std::vector<moordyn::real> F;

	// time
	/// simulation time
	moordyn::real t;
	/// MoorDyn internal time step
	moordyn::real dtm0;
	
	// VIV stuff
	// /// VIV amplitude updated every zero crossing of crossflow velcoity
	// std::vector<moordyn::real> Amp;
	/// Num timesteps for rolling RMS of crossflow velocity phase
	const unsigned int n_m = 500;
	/// The crossflow motion phase [-]
	real phi_yd;
	/// The phase of the crossflow force
	std::vector<moordyn::real> phi;
	/// The frequency of the lift force (rad/s) (dphi / dt)
	std::vector<moordyn::real> phi_dot;

	// back indexing one dtm for VIV
	/// old t
	moordyn::real t_old = 0.0;
	// /// running amplitude total, from previous zero crossing of yd
	// std::vector<moordyn::real> A_int_old;
	/// node old cf vel rms
	std::vector<moordyn::real> yd_rms_old;
	/// node old cf accel rms
	std::vector<moordyn::real> ydd_rms_old;
	/// node old accelerations
	std::vector<vec> rdd_old;

	// end conditions
	/** @brief Types of end points
	 */
	typedef enum
	{
		/// Pinned to Point
		PINNED = 0,
		/// Cantilevered to Rod
		CANTILEVERED = 1,
		// Some aliases
		POINT = PINNED,
		ROD = CANTILEVERED,
	} endTypes;

	/// type of point at end A: 0=pinned to Point, 1=cantilevered to
	/// Rod.
	endTypes endTypeA;
	/// type of point at end B: 0=pinned to Point, 1=cantilevered to
	/// Rod.
	endTypes endTypeB;
	/// moment at end A from bending, to be applied on attached Rod/Body
	vec endMomentA;
	/// moment at end A from bending, to be applied on attached Rod/Body
	vec endMomentB;

	// file stuff
	/// Pointer to moordyn::MoorDyn::outfileMain
	ofstream* outfile;
	/// A copy of moordyn::MoorDyn::outChans
	string channels;

	/** data structures for precalculated nodal water kinematics if applicable
	 * @{
	 */

	/// time series of wave elevations above each node
	std::vector<std::vector<moordyn::real>> zetaTS;
	/// Volume of fluid at each node (currently unused)
	std::vector<std::vector<moordyn::real>> FTS;
	/// time series of velocities at each node
	std::vector<std::vector<vec>> UTS;
	/// time series of accelerations at each node
	std::vector<std::vector<vec>> UdTS;
	/// number of water kinematics time steps
	unsigned int ntWater;
	/// water kinematics time step size (s)
	moordyn::real dtWater;

	/**
	 * @}
	 */

  public:
	/// Line ID
	int number;
	/// a line id which is guaranteed to be contiguous up from zero for the
	/// lines
	size_t lineId;

	/// boolean to indicate dynamic relaxation occuring
	bool IC_gen = false;

	/** @brief Setup a line
	 * @param number Line number
	 * @param props Line properties
	 * @param l Unstretched line length
	 * @param n Number of segments
	 * @param env_in Global struct that holds environmental settings
	 * @param outfile The outfile where information shall be written
	 * @param channels The channels/fields that shall be printed in the file
	 * @param dtM0 moordyn internal timestep. Used in VIV
	 */
	void setup(int number,
	           LineProps* props,
	           real l,
	           unsigned int n,
	           EnvCondRef env_in,
	           shared_ptr<ofstream> outfile,
	           string channels,
			   real dtM0);

	/** @brief Set the environmental data
	 * @param waves_in Global Waves object
	 * @param seafloor_in Global 3D Seafloor object
	 */

	inline void setWaves(moordyn::WavesRef waves_in,
	                     moordyn::SeafloorRef seafloor_in)
	{
		waves = waves_in;
		seafloor = seafloor_in;
	}

	/** @brief Compute the stationary Initial Condition (IC)
<<<<<<< HEAD
	 * @param state The line state for initializing
	 * @note see Line::setState for the state structure
=======
	 * @param r The output state variable
	 * @return The states, i.e. the positions of the internal nodes
	 * (first) and the velocities of the internal nodes (second)
>>>>>>> cdac02fd
	 * @throws moordyn::output_file_error If an outfile has been provided, but
	 * it cannot be written
	 * @throws invalid_value_error If there is no enough water depth
	 * @{
	 */
	void initialize(InstanceStateVarView state);

	inline void initialize(InstanceStateVarView r)
	{
		const auto [pos, vel] = initialize();
		for (unsigned int i = 0; i < N - 1; i++) {
			r.row(i).head<3>() = pos[i];
			r.row(i).segment<3>(3) = vel[i];
		}
	}
	/**
	 * @}
	 */

	/** @brief Number of segments
	 *
	 * The number of nodes can be computed as moordyn::Line::getN() + 1
	 * @return The number of segments, moordyn::Line::N
	 */
	inline unsigned int getN() const { return N; }

	/** @brief Get the unstretched length of the line
	 * @return The unstretched length, moordyn::Line::UnstrLen
	 */
	inline moordyn::real getUnstretchedLength() const { return UnstrLen; }

	/** @brief Set the unstretched length of the line
	 *
	 * This function is consistently changing the unstretched length of each
	 * segment, moordyn::Line::l
	 * @param len The unstretched length, moordyn::Line::UnstrLen
	 * @note This function should be called after moordyn::Line::initialize()
	 * @warning The lines damping is not changed, which might affect the
	 * stability
	 */
	inline void setUnstretchedLength(const moordyn::real len)
	{
		UnstrLen = len;
		for (unsigned int i = 0; i < N; i++) {
			l[i] = UnstrLen / double(N);
			V[i] = l[i] * A;
		}
	}

	/** @brief Set the unstretched length rate of change of the line
	 * @param v The unstretched length rate of change, moordyn::Line::UnstrLend
	 * @see moordyn::Line::setUnstretchedLength()
	 */
	inline void setUnstretchedLengthVel(const moordyn::real v)
	{
		UnstrLend = v;
	}

	/** @brief Update the unstretched length of the line, according to the
	 * velocity
	 *
	 * @param dt The time step. If zero, the initial unstretched length is set
	 * @note This function should be called after moordyn::Line::initialize()
	 * @warning The lines damping is not changed, which might affect the
	 * stability
	 */
	inline void updateUnstretchedLength(const moordyn::real dt = 0.0)
	{
		if (!UnstrLend)
			return;
		if (!dt) {
			UnstrLen0 = UnstrLen;
			return;
		}
		setUnstretchedLength(UnstrLen0 + dt * UnstrLend);
	}

	/** @brief Get whether the line is governed by a non-linear stiffness or a
	 * constant one
	 * @return true if the stiffness of the line is constant, false if a
	 * non-linear stiffness has been set
	 */
	inline bool isConstantEA() const { return nEApoints > 0; }

	/** @brief Get the constant stiffness of the line
	 *
	 * This value is useless if non-linear stiffness is considered
	 * @return The constant stiffness EA value
	 * @see ::IsConstantEA()
	 */
	inline moordyn::real getConstantEA() const { return EA; }

	/** @brief Set the constant stiffness of the line
	 *
	 * This value is useless if non-linear stiffness is considered
	 * @param EA The constant stiffness EA value
	 * @see ::IsConstantEA()
	 */
	inline void setConstantEA(moordyn::real EA) { EA = EA; }

	/** @brief Get the position of a node
	 * @param i The line node index
	 * @return The position
	 * @throws invalid_value_error If the node index \p i is bigger than the
	 * number of nodes, moordyn::Line::N + 1
	 */
	inline const vec& getNodePos(unsigned int i) const
	{
		if (i > N) {
			LOGERR << "Asking node " << i << " of line " << number
			       << ", which only has " << N + 1 << " nodes" << std::endl;
			throw moordyn::invalid_value_error("Invalid node index");
		}
		if (isnan(r[i].sum())) {
			stringstream s;
			s << "NaN detected" << endl
			  << "Line " << number << " node positions:" << endl;
			for (unsigned int j = 0; j <= N; j++)
				s << j << " : " << r[j] << ";" << endl;
			throw moordyn::nan_error(s.str().c_str());
		}
		return r[i];
	}

	/** @brief Get the velocity of a node
	 * @param i The line node index
	 * @return The velocity
	 * @throws invalid_value_error If the node index \p i is bigger than the
	 * number of nodes, moordyn::Line::N + 1
	 */
	inline const vec& getNodeVel(unsigned int i) const
	{
		if (i > N) {
			LOGERR << "Asking node " << i << " of line " << number
			       << ", which only has " << N + 1 << " nodes" << std::endl;
			throw moordyn::invalid_value_error("Invalid node index");
		}
		if (isnan(rd[i].sum())) {
			stringstream s;
			s << "NaN detected" << endl
			  << "Line " << number << " node velocities:" << endl;
			for (unsigned int j = 0; j <= N; j++)
				s << j << " : " << rd[j] << ";" << endl;
			throw moordyn::nan_error(s.str().c_str());
		}
		return rd[i];
	}

	/** @brief Get the net force on a node
	 *
	 * The net force is the total force acting over a line node.
	 * 
	 * To get the different components of the force use ::getNodeTen() ,
	 * ::getNodeBendStiff() , ::getNodeWeight() , ::getNodeDrag() ,
	 * ::getNodeFroudeKrilov() and ::getNodeSeaBedForce()
	 * @note The net force is \b not the sum of all the components that you
	 * cat extract from the API. For instance, the tension contribution on the
	 * internal nodes is the difference between the tensions of the adjacent
	 * segments, while ::getNodeTen() is returning the average.
	 * @param i The line node index
	 * @return The tension
	 * @throws invalid_value_error If the node index \p i is bigger than the
	 * number of nodes, moordyn::Line::N + 1
	 */
	inline const vec& getNodeForce(unsigned int i) const
	{
		if (i > N) {
			LOGERR << "Asking node " << i << " of line " << number
			       << ", which only has " << N + 1 << " nodes" << std::endl;
			throw moordyn::invalid_value_error("Invalid node index");
		}
		return Fnet[i];
	};

	/** @brief Get the tension on a node, including the internal line damping
	 * 
	 * If it is an inner node, the average of the
	 * tension at the surrounding segments is provided. If the node is a
	 * line-end, the associated ending segment tension is provided. This 
	 * does not account for the direction of pull. In the calculation of
	 * Fnet for the node, the direction of pull is accounted for.
	 * @param i The line node index
	 * @return The tension
	 * @throws invalid_value_error If the node index \p i is bigger than the
	 * number of nodes, moordyn::Line::N + 1
	 */
	inline const vec getNodeTen(unsigned int i) const
	{
		if (i > N) {
			LOGERR << "Asking node " << i << " of line " << number
			       << ", which only has " << N + 1 << " nodes" << std::endl;
			throw moordyn::invalid_value_error("Invalid node index");
		}
		if (i == 0) // bottom node, return ten and damping of bottom section
			return T[0] + Td[0];
		else if (i == N) // top node, return ten and damping of top section
			return T[N - 1] + Td[N - 1];
		// internal node, take average of tension in adjacent segments. 
		return (0.5 * (T[i] + T[i - 1] + Td[i] + Td[i - 1]));
	};

	/** @brief Get the tension on a node, including the internal line damping
	 * 
	 * If it is an inner node, the average of the
	 * tension at the surrounding segments is provided. If the node is a
	 * line-end, the associated ending segment tension is provided
	 * @param i The line node index
	 * @return The tension
	 * @throws invalid_value_error If the node index \p i is bigger than the
	 * number of nodes, moordyn::Line::N + 1
	 */
	inline const vec& getNodeBendStiff(unsigned int i) const
	{
		if (i > N) {
			LOGERR << "Asking node " << i << " of line " << number
			       << ", which only has " << N + 1 << " nodes" << std::endl;
			throw moordyn::invalid_value_error("Invalid node index");
		}
		return Bs[i];
	};

	/** @brief Get the weight and bouyancy force acting on the node
	 * @param i The line node index
	 * @return The tension
	 * @throws invalid_value_error If the node index \p i is bigger than the
	 * number of nodes, moordyn::Line::N + 1
	 */
	inline const vec& getNodeWeight(unsigned int i) const
	{
		if (i > N) {
			LOGERR << "Asking node " << i << " of line " << number
			       << ", which only has " << N + 1 << " nodes" << std::endl;
			throw moordyn::invalid_value_error("Invalid node index");
		}
		return W[i];
	};

	/** @brief Get the drag force acting on the node
	 * @param i The line node index
	 * @return The tension
	 * @throws invalid_value_error If the node index \p i is bigger than the
	 * number of nodes, moordyn::Line::N + 1
	 */
	inline const vec getNodeDrag(unsigned int i) const
	{
		if (i > N) {
			LOGERR << "Asking node " << i << " of line " << number
			       << ", which only has " << N + 1 << " nodes" << std::endl;
			throw moordyn::invalid_value_error("Invalid node index");
		}
		return Dp[i] + Dq[i];
	};

	/** @brief Get the Froude-Krilov force acting on the node
	 * @param i The line node index
	 * @return The tension
	 * @throws invalid_value_error If the node index \p i is bigger than the
	 * number of nodes, moordyn::Line::N + 1
	 */
	inline const vec getNodeFroudeKrilov(unsigned int i) const
	{
		if (i > N) {
			LOGERR << "Asking node " << i << " of line " << number
			       << ", which only has " << N + 1 << " nodes" << std::endl;
			throw moordyn::invalid_value_error("Invalid node index");
		}
		return Ap[i] + Aq[i];
	};

	/** @brief Get the sea bed reaction force acting on the node
	 *
	 * This is eventually including the friction force
	 * @param i The line node index
	 * @return The tension
	 * @throws invalid_value_error If the node index \p i is bigger than the
	 * number of nodes, moordyn::Line::N + 1
	 */
	inline const vec getNodeSeabedForce(unsigned int i) const
	{
		if (i > N) {
			LOGERR << "Asking node " << i << " of line " << number
			       << ", which only has " << N + 1 << " nodes" << std::endl;
			throw moordyn::invalid_value_error("Invalid node index");
		}
		return B[i] + Bs[i];
	};

	/** @brief Get the line curvature at a node position
	 * @param i The line node index
	 * @return The line curvature (1 / m)
	 * @throws invalid_value_error If the node index \p i is bigger than the
	 * number of nodes, moordyn::Line::N + 1
	 * @note The curvature is only computed if bending stiffness
	 * (moordyn::Line::EI) is not zero. Otherwise the curvature of every single
	 * node will be zero.
	 */
	inline const real& getNodeCurv(unsigned int i) const
	{
		if (i > N) {
			LOGERR << "Asking node " << i << " of line " << number
			       << ", which only has " << N + 1 << " nodes" << std::endl;
			throw moordyn::invalid_value_error("Invalid node index");
		}
		return Kurv[i];
	}

	/** @brief Get the mass and added mass matrix
	 * @param i The line node index
	 * @return The mass matrix
	 * @throws invalid_value_error If the node index \p i is bigger than the
	 * number of nodes, moordyn::Line::N + 1
	 */
	inline const mat& getNodeM(unsigned int i) const
	{
		if (i > N) {
			LOGERR << "Asking node " << i << " of line " << number
			       << ", which only has " << N + 1 << " nodes" << std::endl;
			throw moordyn::invalid_value_error("Invalid node index");
		}
		return M[i];
	}

	/** @brief Get the array of coordinates of all nodes along the line
	 * @return The positions array
	 */
	inline std::vector<vec> getNodeCoordinates() const { return r; }

	/** @brief Get the tensions at the fairlead and anchor in a FASTv7 friendly
	 * way
	 * @param FairHTen Horizontal tension on the fairlead
	 * @param FairVTen Vertical tension on the fairlead
	 * @param AnchHTen Horizontal tension on the anchor
	 * @param AnchVTen Vertical tension on the anchor
	 */
	inline void getFASTtens(float* FairHTen,
	                        float* FairVTen,
	                        float* AnchHTen,
	                        float* AnchVTen) const
	{
		*FairHTen = (float)(Fnet[N](Eigen::seqN(0, 2)).norm());
		*FairVTen = (float)(Fnet[N][2] + M[N](0, 0) * (-env->g));
		*AnchHTen = (float)(Fnet[0](Eigen::seqN(0, 2)).norm());
		*AnchVTen = (float)(Fnet[0][2] + M[0](0, 0) * (-env->g));
	}

	/** @brief Get the force, moment and mass at the line endpoint
	 * @param Fnet_out The output force vector
	 * @param Moment_out The output moment vector
	 * @param M_out The output mass matrix
	 * @param end_point Either ENDPOINT_TOP or ENDPOINT_BOTTOM
	 * @throws invalid_value_error If @p end_point is not a valid end point
	 * qualifier
	 */
	inline void getEndStuff(vec& Fnet_out,
	                        vec& Moment_out,
	                        mat& M_out,
	                        EndPoints end_point) const
	{
		switch (end_point) {
			case ENDPOINT_TOP:
				Fnet_out = Fnet[N];
				Moment_out = endMomentB;
				M_out = M[N];
				break;
			case ENDPOINT_BOTTOM:
				Fnet_out = Fnet[0];
				Moment_out = endMomentA;
				M_out = M[0];
				break;
			default:
				LOGERR << "Invalid end point qualifier: " << end_point << endl;
				throw moordyn::invalid_value_error("Invalid end point");
		}
	}

	/** @brief Get line output
	 *
	 * This function is useful when outputs are set in the line properties
	 * @param outChan The output channel/field
	 * @return The output value, 0.0 if a non-valid field is set
	 */
	real GetLineOutput(OutChanProps outChan);

	/** @brief store wave/current kinematics time series for this line
	 *
	 * This is used when nodal approaches are selected, i.e.
	 * WaveKin = WAVES_FFT_NODE or WAVES_NODE, Currents = CURRENTS_STEADY_NODE
	 * or CURRENTS_DYNAMIC_NODE
	 * @param dt Time step
	 * @param zeta The wave elevations
	 * @param f The fluid fractions
	 * @param u The flow velocity
	 * @param ud The flow acceleration
	 * @throws invalid_value_error If @p zeta, @p f, @p u and @p ud have not the
	 * same size, in both dimensions.
	 * @throws invalid_value_error If the length of @p zeta, @p f, @p u or @p ud
	 * is not equal to moordyn::Line::getN() + 1
	 * @note Working in progress
	 */
	void storeWaterKin(real dt,
	                   std::vector<std::vector<moordyn::real>> zeta,
	                   std::vector<std::vector<moordyn::real>> f,
	                   std::vector<std::vector<vec>> u,
	                   std::vector<std::vector<vec>> ud);

	/** @brief calculate the volume of the segment between firstNodeIdx and
	 * secondNodeIdx submerged
	 *
	 * This must be used with adjacent nodes for accurate results. It is
	 * currently only implemented for the still water case.
	 * @param firstNodeIdx Index of the first node of the segment
	 * @param secondNodeIdx Index of the second node of the segment
	 * @param surfaceHeight Height of the water surface (assumed locally
	 * horizontal)
	 */
	real calcSubSeg(unsigned int firstNodeIdx,
	                unsigned int secondNodeIdx,
	                real surfaceHeight);

	/** @brief Get the drag coefficients
	 * @return The normal (transversal) and tangential (axial) drag coefficients
	 */
	inline std::pair<real, real> getDrag() const { return make_pair(Cdn, Cdt); }

	/** @brief Set the drag coefficients
	 * @param cdn Normal (transversal) coefficient
	 * @param cdt tangential (axial) coefficient
	 */
	inline void setDrag(real cdn, real cdt)
	{
		Cdn = cdn;
		Cdt = cdt;
	}

	/** @brief Scale the drag coefficients
	 * @param scaler The drag coefficients scale factor
	 */
	inline void scaleDrag(real scaler)
	{
		Cdn = Cdn * scaler;
		Cdt = Cdt * scaler;
	}

	/** @brief Enable the pressure bending forces (disabled by default)
	 *
	 * The internal pressure can be provided at each node by calling
	 * ::internalPress(), while the external pressure is computed as the
	 * hydrostatic pressure plus the dynamic pressure (see
	 * moordyn::Waves::getWaveKinLine()).
	 *
	 * If no internal pressure is provided, zeros will be considered.
	 */
	inline void enablePb() { isPb = true; }

	/** @brief Disable the pressure bending forces (disabled by default)
	 */
	inline void disablePb() { isPb = false; }

	/** @brief Check if pressure bending forces are considered
	 * @return true if pressure bending forces are considered, false otherwise
	 */
	inline bool enabledPb() const { return isPb; }

	/** @brief Set the internal pressure at each node of the line
	 *
	 * If this is not provided, the last stored values (zero by default) will
	 * be considered.
	 *
	 * This function is useless unless ::enablePb() is called.
	 * @param p The pressure values (Pa) at each node
	 * @throws invalid_value_error If @p p has wrong size
	 */
	void setPin(std::vector<real> p);

	/** @brief Set the line  simulation time
	 * @param time Simulation time
	 */
	inline void setTime(real time) { t = time; }

	// /** @brief Set the line state
	//  * @param r The positions and velocities on the internal nodes
	//  * @param v The moordyn::Line::getN() + 1 viv properties
	//  * @note This method is not affecting the line end points
	//  * @see moordyn::Line::setEndState
	//  * @{
	//  */
	// void setState(const std::vector<vec>& r, const std::vector<vec>& u, const std::vector<moordyn::real>& );

	/** // TODO: document
	 * @}
	 */
	void setState(const InstanceStateVarView r);

	/** @brief Set the position and velocity of an end point
	 * @param r Position
	 * @param rd Velocity
	 * @param end_point Either ENDPOINT_TOP or ENDPOINT_BOTTOM
	 * @throws invalid_value_error If @p end_point is not a valid end point
	 * qualifier
	 */
	void setEndKinematics(vec r, vec rd, EndPoints end_point);

	/** @brief set end node unit vector
	 *
	 * This method is called by an eventually attached Rod, only applicable for
	 * bending stiffness
	 * @param q The direction unit vector
	 * @param end_point Either ENDPOINT_B or ENDPOINT_A
	 * @param rod_end_point Either ENDPOINT_B or ENDPOINT_A
	 * @throws invalid_value_error If either @p end_point or @p rod_end_point
	 * are not valid end point qualifiers
	 */
	void setEndOrientation(vec q, EndPoints end_point, EndPoints rod_end_point);

	/** @brief Get the bending moment at the end point
	 *
	 * The bending moment is defined as
	 * \f$\bar{r} \frac{E I}{\vert \bar{r} \vert^2}\f$, with \f$\bar{r}\f$ the
	 * vector joining the endpoint and the next line node
	 *
	 * This method is already taking into account the line and rod end points
	 * to appropriately set the sign of the resulting moment
	 * @param end_point Either ENDPOINT_B or ENDPOINT_A
	 * @param rod_end_point Either ENDPOINT_B or ENDPOINT_A
	 * @return The moment vector
	 * @throws invalid_value_error If either @p end_point or @p rod_end_point
	 * are not valid end point qualifiers
	 */
	vec getEndSegmentMoment(EndPoints end_point, EndPoints rod_end_point) const;

	/** @brief Calculate forces and get the derivative of the line's states
	* @param drdt Output state derivatives 
	* @param vel Where to store the velocities of the internal nodes
	 * @param acc Where to store the accelerations of the internal nodes 
	 * @param misc Where to store the misc states of lines (viv phase, viscoelastic, unused)
	 * @throws nan_error If nan values are detected in any node position
	 */
	void getStateDeriv(InstanceStateVarView drdt);

	// void initiateStep(vector<double> &rFairIn, vector<double> &rdFairIn,
	// double time);

	void Output(real);

	/** @brief Get the number of state variables required by this instance
	 * @return The number of internal nodes if no viscoelastic model
	 * otherwise, return the number of segments
	 * @note See comments in Line::setState to see the line state structure
	 * @warning This function shall be called after ::setup()
	 */
	inline const size_t stateN() const { 
		if (ElasticMod > 1) return getN(); // N rows for viscoelastic case							 
		else return getN() - 1; // N-1 rows for other cases									
	} 

	/** @brief Get the dimension of the state variable
	 * @return 3 components for positions and 3 components for velocities, i.e.
	 * 6 components. An additional component is returned if the VIV model or 
	 * viscoelastic model is activated. 
	 * @note If VIV and vsicoelastic, return 8
	 * if VIV xor viscoelastic, return 7
	 * if normal, return 6
	 * See comments in Line::setState to see the line state structure
	 * @warning This function shall be called after ::setup()
	 */
	inline const size_t stateDims() const { 
		if (Cl > 0 && ElasticMod > 1) return 8; // 3 for position, 3 for velocity, 1 for VIV phase, 1 for viscoelasticity
		else if ((Cl > 0) ^ (ElasticMod > 1)) return 7; // 3 for position, 3 for velocity, 1 for VIV phase or viscoelasticity
		else return 6; 
	} 

	/** @brief Produce the packed data to be saved
	 *
	 * The produced data can be used afterwards to restore the saved information
	 * afterwards calling Deserialize(void).
	 *
	 * Thus, this function is not processing the information that is extracted
	 * from the definition file
	 * @return The packed data
	 */
	std::vector<uint64_t> Serialize(void);

	/** @brief Unpack the data to restore the Serialized information
	 *
	 * This is the inverse of Serialize(void)
	 * @param data The packed data
	 * @return A pointer to the end of the file, for debugging purposes
	 */
	uint64_t* Deserialize(const uint64_t* data);

#ifdef USE_VTK
	/** @brief Produce a VTK object
	 * @return The new VTK object
	 */
	vtkSmartPointer<vtkPolyData> getVTK() const;

	/** @brief Save the line on a VTK (.vtp) file
	 * @param filename The output file name
	 * @throws output_file_error If VTK reports
	 * vtkErrorCode::FileNotFoundError, vtkErrorCode::CannotOpenFileError
	 * or vtkErrorCode::NoFileNameError
	 * @throws invalid_value_error If VTK reports
	 * vtkErrorCode::UnrecognizedFileTypeError or vtkErrorCode::FileFormatError
	 * @throws mem_error If VTK reports
	 * vtkErrorCode::OutOfDiskSpaceError
	 * @throws unhandled_error If VTK reports
	 * any other error
	 */
	void saveVTK(const char* filename) const;
#endif
};

} // ::moordyn<|MERGE_RESOLUTION|>--- conflicted
+++ resolved
@@ -402,20 +402,13 @@
 	}
 
 	/** @brief Compute the stationary Initial Condition (IC)
-<<<<<<< HEAD
 	 * @param state The line state for initializing
 	 * @note see Line::setState for the state structure
-=======
-	 * @param r The output state variable
-	 * @return The states, i.e. the positions of the internal nodes
-	 * (first) and the velocities of the internal nodes (second)
->>>>>>> cdac02fd
 	 * @throws moordyn::output_file_error If an outfile has been provided, but
 	 * it cannot be written
 	 * @throws invalid_value_error If there is no enough water depth
-	 * @{
-	 */
-	void initialize(InstanceStateVarView state);
+	 */
+	std::pair<std::vector<vec>, std::vector<vec>> initialize();
 
 	inline void initialize(InstanceStateVarView r)
 	{
