--- conflicted
+++ resolved
@@ -867,11 +867,7 @@
 	 * @see moordyn::Line::setEndState
 	 * @throws invalid_value_error If either @p r or @p u have wrong sizes
 	 */
-<<<<<<< HEAD
-	void setState(std::vector<vec> r, std::vector<vec> u, std::vector<vec> v);
-=======
-	void setState(const std::vector<vec>& r, const std::vector<vec>& u);
->>>>>>> d6c73a9d
+	void setState(const std::vector<vec>& r, const std::vector<vec>& u, const std::vector<vec>& v);
 
 	/** @brief Set the position and velocity of an end point
 	 * @param r Position
@@ -911,19 +907,12 @@
 	vec getEndSegmentMoment(EndPoints end_point, EndPoints rod_end_point) const;
 
 	/** @brief Calculate forces and get the derivative of the line's states
-<<<<<<< HEAD
-	 * @return The velocities of the internal nodes (first) and the accelerations
-	 * of the internal nodes (second) and the viv derivatives (third)
+	 * @param vel Where to store the velocities of the internal nodes
+	 * @param acc Where to store the accelerations of the internal nodes 
+	 * @param misc Where to store the misc states of lines (viv phase, viscoelastic, unused)
 	 * @throws nan_error If nan values are detected in any node position
 	 */
-	std::tuple<std::vector<vec>, std::vector<vec>, std::vector<vec>> getStateDeriv();
-=======
-	 * @param vel Where to store the velocities of the internal nodes
-	 * @param acc Where to store the accelerations of the internal nodes
-	 * @throws nan_error If nan values are detected in any node position
-	 */
-	void getStateDeriv(std::vector<vec>& vel, std::vector<vec>& acc);
->>>>>>> d6c73a9d
+	void getStateDeriv(std::vector<vec>& vel, std::vector<vec>& acc, std::vector<vec>& misc);
 
 	// void initiateStep(vector<double> &rFairIn, vector<double> &rdFairIn,
 	// double time);
