--- conflicted
+++ resolved
@@ -171,12 +171,8 @@
 inline vec3
 canonicalEulerAngles(const quaternion& quat, int a0, int a1, int a2)
 {
-<<<<<<< HEAD
-	// From issue #163: https://github.com/FloatingArrayDesign/MoorDyn/issues/163
-=======
 	// From issue #163:
 	// https://github.com/FloatingArrayDesign/MoorDyn/issues/163
->>>>>>> 9992312a
 	mat3 coeff = quat.normalized().toRotationMatrix();
 	vec3 res{};
 	using Index = int;
