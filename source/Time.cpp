/*
 * Copyright (c) 2022, Jose Luis Cercos-Pita <jlc@core-marine.com>
 *
 * Redistribution and use in source and binary forms, with or without
 * modification, are permitted provided that the following conditions are met:
 *
 * 1. Redistributions of source code must retain the above copyright notice,
 * this list of conditions and the following disclaimer.
 *
 * 2. Redistributions in binary form must reproduce the above copyright notice,
 *    this list of conditions and the following disclaimer in the documentation
 *    and/or other materials provided with the distribution.
 *
 * 3. Neither the name of the copyright holder nor the names of its
 *    contributors may be used to endorse or promote products derived from
 *    this software without specific prior written permission.
 *
 * THIS SOFTWARE IS PROVIDED BY THE COPYRIGHT HOLDERS AND CONTRIBUTORS "AS IS"
 * AND ANY EXPRESS OR IMPLIED WARRANTIES, INCLUDING, BUT NOT LIMITED TO, THE
 * IMPLIED WARRANTIES OF MERCHANTABILITY AND FITNESS FOR A PARTICULAR PURPOSE
 * ARE DISCLAIMED. IN NO EVENT SHALL THE COPYRIGHT HOLDER OR CONTRIBUTORS BE
 * LIABLE FOR ANY DIRECT, INDIRECT, INCIDENTAL, SPECIAL, EXEMPLARY, OR
 * CONSEQUENTIAL DAMAGES (INCLUDING, BUT NOT LIMITED TO, PROCUREMENT OF
 * SUBSTITUTE GOODS OR SERVICES; LOSS OF USE, DATA, OR PROFITS; OR BUSINESS
 * INTERRUPTION) HOWEVER CAUSED AND ON ANY THEORY OF LIABILITY, WHETHER IN
 * CONTRACT, STRICT LIABILITY, OR TORT (INCLUDING NEGLIGENCE OR OTHERWISE)
 * ARISING IN ANY WAY OUT OF THE USE OF THIS SOFTWARE, EVEN IF ADVISED OF THE
 * POSSIBILITY OF SUCH DAMAGE.
 */

#include "Time.hpp"
#include "Waves.hpp"
#include <sstream>

using namespace std;

namespace moordyn {

template<unsigned int NSTATE, unsigned int NDERIV>
void
TimeSchemeBase<NSTATE, NDERIV>::Update(real t_local, unsigned int substep)
{
	ground->updateFairlead(this->t);

	t_local += this->t_local;
	for (auto obj : bodies) {
		if ((obj->type != Body::COUPLED) && (obj->type != Body::CPLDPIN))
			continue;
		obj->updateFairlead(t_local);
	}
	for (auto obj : rods) {
		if ((obj->type != Rod::COUPLED) && (obj->type != Rod::CPLDPIN))
			continue;
		obj->updateFairlead(t_local);
	}
	for (auto obj : points) {
		if (obj->type != Point::COUPLED)
			continue;
		obj->updateFairlead(t_local);
	}
	for (auto obj : lines) {
		obj->updateUnstretchedLength(t_local);
	}

	for (unsigned int i = 0; i < bodies.size(); i++) {
		if ((bodies[i]->type != Body::FREE) && (bodies[i]->type != Body::CPLDPIN))
			continue;
		bodies[i]->setState(r[substep].bodies[i].pos, r[substep].bodies[i].vel);
	}

	for (unsigned int i = 0; i < rods.size(); i++) {
		rods[i]->setTime(this->t);
		if ((rods[i]->type != Rod::PINNED) && (rods[i]->type != Rod::CPLDPIN) &&
		    (rods[i]->type != Rod::FREE))
			continue;
		rods[i]->setState(r[substep].rods[i].pos, r[substep].rods[i].vel);
	}

	for (unsigned int i = 0; i < points.size(); i++) {
		if (points[i]->type != Point::FREE)
			continue;
		points[i]->setState(r[substep].points[i].pos, r[substep].points[i].vel);
	}

	for (unsigned int i = 0; i < lines.size(); i++) {
		lines[i]->setTime(this->t);
		lines[i]->setState(r[substep].lines[i].pos, r[substep].lines[i].vel, r[substep].viv[i].pos);
	}
}

template<unsigned int NSTATE, unsigned int NDERIV>
void
TimeSchemeBase<NSTATE, NDERIV>::CalcStateDeriv(unsigned int substep)
{
	waves->updateWaves();

	for (unsigned int i = 0; i < lines.size(); i++) {
<<<<<<< HEAD
		std::tie(rd[substep].lines[i].vel, rd[substep].lines[i].acc, rd[substep].viv[i].vel) =
=======
		if (!_calc_mask.lines[i])
			continue;
		std::tie(rd[substep].lines[i].vel, rd[substep].lines[i].acc) =
>>>>>>> 9992312a
		    lines[i]->getStateDeriv();
	}

	for (unsigned int i = 0; i < points.size(); i++) {
		if (!_calc_mask.points[i])
			continue;
		if (points[i]->type != Point::FREE)
			continue;
		std::tie(rd[substep].points[i].vel, rd[substep].points[i].acc) =
		    points[i]->getStateDeriv();
	}

	for (unsigned int i = 0; i < rods.size(); i++) {
		if (!_calc_mask.rods[i])
			continue;
		if ((rods[i]->type != Rod::PINNED) && (rods[i]->type != Rod::CPLDPIN) &&
		    (rods[i]->type != Rod::FREE))
			continue;
		std::tie(rd[substep].rods[i].vel, rd[substep].rods[i].acc) =
		    rods[i]->getStateDeriv();
	}

	for (unsigned int i = 0; i < bodies.size(); i++) {
		if (!_calc_mask.bodies[i])
			continue;
		if ((bodies[i]->type != Body::FREE) && (bodies[i]->type != Body::CPLDPIN))
			continue;
		std::tie(rd[substep].bodies[i].vel, rd[substep].bodies[i].acc) =
		    bodies[i]->getStateDeriv();
	}

	for (auto obj : points) {
		if (obj->type != Point::COUPLED)
			continue;
		obj->doRHS();
	}
	for (auto obj : rods) {
		if (obj->type != Rod::COUPLED)
			continue;
		obj->doRHS();
	}
	for (auto obj : bodies) {
		if (obj->type != Body::COUPLED)
			continue;
		obj->doRHS();
	}

	// call ground body to update all the fixed things
	ground->setDependentStates(); // NOTE: (not likely needed)
}

StationaryScheme::StationaryScheme(moordyn::Log* log, moordyn::WavesRef waves)
  : TimeSchemeBase(log, waves)
  , _error(0.0)
  , _booster(1.0)
{
	name = "Stationary solution";
}

#ifndef STATIONARY_BOOSTING
#define STATIONARY_BOOSTING 1.01
#endif

#ifndef STATIONARY_MAX_BOOSTING
#define STATIONARY_MAX_BOOSTING 50.0
#endif

#ifndef STATIONARY_MIN_BOOSTING
#define STATIONARY_MIN_BOOSTING 0.1
#endif

#ifndef STATIONARY_RELAX
#define STATIONARY_RELAX 0.5
#endif

void
StationaryScheme::Step(real& dt)
{
	Update(0.0, 0);
	CalcStateDeriv(0);
	const real error_prev = _error;
	_error = rd[0].MakeStationary(dt);
	if (error_prev != 0.0) {
		if (error_prev >= _error) {
			// Let's try to boost the convergence
			_booster *= STATIONARY_BOOSTING;
		}
		else if (error_prev < _error) {
			// We clearly overshot, so let's relax the solution and reduce the
			// boosting
			_booster /= STATIONARY_BOOSTING;
			r[0].Mix(r[1], STATIONARY_RELAX);
			Update(0.0, 0);
			CalcStateDeriv(0);
			_error = rd[0].MakeStationary(dt);
		}
	}
	if (_booster > STATIONARY_MAX_BOOSTING)
		_booster = STATIONARY_MAX_BOOSTING;
	else if (_booster < STATIONARY_MIN_BOOSTING)
		_booster = STATIONARY_MIN_BOOSTING;

	real new_dt = _booster * dt;
	// Check that the time step is not too large, or limit it otherwise
	real v = 0.5 * dt * _error;
	for (auto obj : lines)
		new_dt = (std::min)(new_dt, obj->cfl2dt(cfl, v));
	for (auto obj : points) {
		new_dt = (std::min)(new_dt, obj->cfl2dt(cfl, v));
	}
	for (auto obj : rods) {
		new_dt = (std::min)(new_dt, obj->cfl2dt(cfl, v));
	}
	for (auto obj : bodies) {
		new_dt = (std::min)(new_dt, obj->cfl2dt(cfl, v));
	}

	r[1] = r[0];
	r[0] = r[0] + rd[0] * new_dt;
	t += dt;
	Update(dt, 0);
	TimeSchemeBase::Step(dt);
}

EulerScheme::EulerScheme(moordyn::Log* log, moordyn::WavesRef waves)
  : TimeSchemeBase(log, waves)
{
	name = "1st order Euler";
}

void
EulerScheme::Step(real& dt)
{
	Update(0.0, 0);
	CalcStateDeriv(0);
	r[0] = r[0] + rd[0] * dt;
	t += dt;
	Update(dt, 0);
	TimeSchemeBase::Step(dt);
}

template<unsigned int NSTATE, unsigned int NDERIV>
void
LocalTimeSchemeBase<NSTATE, NDERIV>::SetCalcMask(real& dt)
{
	unsigned int i = 0;
	for (i = 0; i < this->lines.size(); i++) {
		_dt.lines[i] += dt;
		if (_dt.lines[i] >= _dt0.lines[i]) {
			_dt.lines[i] = dt;
			this->_calc_mask.lines[i] = true;
		} else {
			this->_calc_mask.lines[i] = false;
		}
	}
	for (i = 0; i < this->points.size(); i++) {
		_dt.points[i] += dt;
		if (_dt.points[i] >= _dt0.points[i]) {
			_dt.points[i] = dt;
			this->_calc_mask.points[i] = true;
		} else {
			this->_calc_mask.points[i] = false;
		}
	}
	for (i = 0; i < this->rods.size(); i++) {
		_dt.rods[i] += dt;
		if (_dt.rods[i] >= _dt0.rods[i]) {
			_dt.rods[i] = dt;
			this->_calc_mask.rods[i] = true;
		} else {
			this->_calc_mask.rods[i] = false;
		}
	}
	for (i = 0; i < this->bodies.size(); i++) {
		_dt.bodies[i] += dt;
		if (_dt.bodies[i] >= _dt0.bodies[i]) {
			_dt.bodies[i] = dt;
			this->_calc_mask.bodies[i] = true;
		} else {
			this->_calc_mask.bodies[i] = false;
		}
	}
}

template<unsigned int NSTATE, unsigned int NDERIV>
real
LocalTimeSchemeBase<NSTATE, NDERIV>::ComputeDt()
{
	this->LOGMSG << this->name << ":" << endl;
	real dt = (std::numeric_limits<real>::max)();
	for (auto obj : this->lines)
		dt = (std::min)(dt, obj->cfl2dt(this->cfl));
	for (auto obj : this->points)
		dt = (std::min)(dt, obj->cfl2dt(this->cfl));
	for (auto obj : this->rods)
		dt = (std::min)(dt, obj->cfl2dt(this->cfl));
	for (auto obj : this->bodies)
		dt = (std::min)(dt, obj->cfl2dt(this->cfl));

	for (auto line : this->lines) {
		const real dt_line = line->cfl2dt(this->cfl);
		_dt0.lines.push_back(0.999 * dt_line);
		_dt.lines.push_back(dt_line);
		this->LOGMSG << "Line " << line->number << ": dt = " << dt_line
		             << " s (updated each " << std::ceil(dt_line / dt)
		             << " timesteps)" << endl;
	}
	for (auto point : this->points) {
		this->LOGMSG << "Point " << point->number << ": dt = " << dt
		             << " s (updated each 1 timesteps)" << endl;
		_dt0.points.push_back(0.0);
		_dt.points.push_back(0.0);
	}
	for (auto rod : this->rods) {
		this->LOGMSG << "Rod " << rod->number << ": dt = " << dt
		             << " s (updated each 1 timesteps)" << endl;
		_dt0.rods.push_back(0.0);
		_dt.rods.push_back(0.0);
	}
	for (auto body : this->bodies) {
		this->LOGMSG << "Body " << body->number << ": dt = " << dt
		             << " s (updated each 1 timesteps)" << endl;
		_dt0.bodies.push_back(0.0);
		_dt.bodies.push_back(0.0);
	}

	return dt;
}

LocalEulerScheme::LocalEulerScheme(moordyn::Log* log, moordyn::WavesRef waves)
  : LocalTimeSchemeBase(log, waves)
{
	name = "1st order Local-Timestep Euler";
}

void
LocalEulerScheme::Step(real& dt)
{
	SetCalcMask(dt);
	Update(0.0, 0);
	CalcStateDeriv(0);
	r[0] = r[0] + rd[0] * dt;
	t += dt;
	Update(dt, 0);
	TimeSchemeBase::Step(dt);
}

HeunScheme::HeunScheme(moordyn::Log* log, moordyn::WavesRef waves)
  : TimeSchemeBase(log, waves)
{
	name = "2nd order Heun";
}

void
HeunScheme::Step(real& dt)
{
	// Apply the latest knew derivative, as a predictor
	r[0] = r[0] + rd[0] * dt;
	rd[1] = rd[0];
	// Compute the new derivative
	Update(0.0, 0);
	CalcStateDeriv(0);
	// Correct the integration
	r[0] = r[0] + (rd[0] - rd[1]) * (0.5 * dt);

	t += dt;
	Update(dt, 0);
	TimeSchemeBase::Step(dt);
}

RK2Scheme::RK2Scheme(moordyn::Log* log, moordyn::WavesRef waves)
  : TimeSchemeBase(log, waves)
{
	name = "2nd order Runge-Kutta";
}

void
RK2Scheme::Step(real& dt)
{
	Update(0.0, 0);

	// Compute the intermediate state
	CalcStateDeriv(0);
	t += 0.5 * dt;
	r[1] = r[0] + rd[0] * (0.5 * dt);
	Update(0.5 * dt, 1);
	// And so we can compute the new derivative and apply it
	CalcStateDeriv(1);
	r[0] = r[0] + rd[1] * dt;
	t += 0.5 * dt;
	Update(dt, 0);
	TimeSchemeBase::Step(dt);
}

RK4Scheme::RK4Scheme(moordyn::Log* log, moordyn::WavesRef waves)
  : TimeSchemeBase(log, waves)
{
	name = "4th order Runge-Kutta";
}

void
RK4Scheme::Step(real& dt)
{
	Update(0.0, 0);

	// k1
	CalcStateDeriv(0);

	// k2
	t += 0.5 * dt;
	r[1] = r[0] + rd[0] * (0.5 * dt);
	Update(0.5 * dt, 1);
	CalcStateDeriv(1);

	// k3
	r[1] = r[0] + rd[1] * (0.5 * dt);
	Update(0.5 * dt, 1);
	CalcStateDeriv(2);

	// k4
	t += 0.5 * dt;
	r[2] = r[0] + rd[2] * dt;
	Update(dt, 2);
	CalcStateDeriv(3);

	// Apply
	r[0] = r[0] + (rd[0] + rd[3]) * (dt / 6.0) + (rd[1] + rd[2]) * (dt / 3.0);

	Update(dt, 0);
	TimeSchemeBase::Step(dt);
}

template<unsigned int order, bool local>
ABScheme<order, local>::ABScheme(moordyn::Log* log, moordyn::WavesRef waves)
  : LocalTimeSchemeBase(log, waves)
  , n_steps(0)
{
	stringstream s;
	s << order << "th order ";
	if (local)
		s << "Local-";
	s << "Adam-Bashforth";
	name = s.str();
	if (order > 4) {
		LOGWRN << name
		       << " scheme queried, but 4th order is the maximum implemented"
		       << endl;
	}
}

template<unsigned int order, bool local>
void
ABScheme<order, local>::Step(real& dt)
{
	Update(0.0, 0);
	shift();

	// Get the new derivative
	if (local && (n_steps == order))
		SetCalcMask(dt);
	CalcStateDeriv(0);

	// Apply different formulas depending on the number of derivatives available
	switch (n_steps) {
		case 0:
			r[0] = r[0] + rd[0] * dt;
			break;
		case 1:
			r[0] = r[0] + rd[0] * (dt * 1.5) - rd[1] * (dt * 0.5);
			break;
		case 2:
			r[0] = r[0] + rd[0] * (dt * 23.0 / 12.0) -
			       rd[1] * (dt * 4.0 / 3.0) + rd[2] * (dt * 5.0 / 12.0);
			break;
		case 3:
			r[0] = r[0] + rd[0] * (dt * 55.0 / 24.0) -
			       rd[1] * (dt * 59.0 / 24.0) + rd[2] * (dt * 37.0 / 24.0) -
			       rd[3] * (dt * 3.0 / 8.0);
			break;
		default:
			r[0] = r[0] + rd[0] * (dt * 1901.0 / 720.0) -
			       rd[1] * (dt * 1387.0 / 360.0) + rd[2] * (dt * 109.0 / 30.0) -
			       rd[3] * (dt * 637.0 / 360.0) + rd[4] * (dt * 251.0 / 720.0);
	}

	n_steps = (std::min)(n_steps + 1, order);
	t += dt;
	Update(dt, 0);
	TimeSchemeBase::Step(dt);
}

template<unsigned int NSTATE, unsigned int NDERIV>
ImplicitSchemeBase<NSTATE, NDERIV>::ImplicitSchemeBase(moordyn::Log* log,
                                                       WavesRef waves,
                                                       unsigned int iters)
	: TimeSchemeBase<NSTATE, NDERIV>(log, waves)
	, _iters(iters)
	, _c0(0.9)
	, _c1(0.0)
{
}

template<unsigned int NSTATE, unsigned int NDERIV>
real
ImplicitSchemeBase<NSTATE, NDERIV>::Relax(const unsigned int& iter)
{
	const real x = 4. * ((iter + 1.) / _iters - 0.5);  // [-1, 1]
	const real y0 = 1. / _iters;                       // (0, 1]
	const real y1 = 0.5 * (tanh(x) + 1.);              // (0, 1)
	return c0() * (1. - y0) + c1() * (1. - y1);
}

template<unsigned int NSTATE, unsigned int NDERIV>
AndersonSchemeBase<NSTATE, NDERIV>::AndersonSchemeBase(moordyn::Log* log,
                                                       WavesRef waves,
                                                       unsigned int iters,
                                                       unsigned int m,
                                                       real tol,
                                                       real tol_rel,
                                                       real regularization)
	: ImplicitSchemeBase<NSTATE, NDERIV>(log, waves, iters)
	, _iters(iters)
	, _m((std::min)(m, iters))
	, _tol(tol)
	, _tol_rel(tol_rel)
	, _regularization(regularization)
	, _n(0)
{
}

template<unsigned int NSTATE, unsigned int NDERIV>
void
AndersonSchemeBase<NSTATE, NDERIV>::qr(unsigned int iter,
                                       unsigned int org,
                                       unsigned int dst,
                                       float dt)
{
	// Resize the matrices on demand
	if (_X.rows() == 0) {
		_n = ndof();
		_x.resize(_n, 2);
		_g.resize(_n, 2);
		_X.resize(_n, _m);
		_G.resize(_n, _m);
	}

	// Roll the states and fill
	_x.col(0) = _x.col(1);
	_g.col(0) = _g.col(1);
	fill(org, dst);

	auto [res_mean, res_max] = residue();
	const real relax = this->Relax(iter);

	if (iter == 0) {
		_g0 = res_mean;
		// We cannot do anything else because we have not data enough. So let's
		// just relax the point so we do not get too far away from the
		// attractor
		this->rd[dst].Mix(this->rd[org], relax);
		return;
	}

	this->rd[dst].Mix(this->rd[org], this->Relax(iter));
	return;

	// Roll the matrices and fill them
	unsigned int m = (std::min)(iter, _m);
	for (unsigned int col = 0; col < m - 1; col++) {
		_X.col(_m - m + col) = _X.col(_m - m + col + 1);
		_G.col(_m - m + col) = _G.col(_m - m + col + 1);
	}
	_X.col(_m - 1) = _x.col(1) - _x.col(0);
	_G.col(_m - 1) = _g.col(1) - _g.col(0);

	if (m < _m) {
		// Again, we cannot produce an estimation yet
		this->rd[dst].Mix(this->rd[org], relax);
		return;
	}

	auto [res_prev_mean, res_prev_max] = residue(1);
	if ((res_prev_mean < res_mean) && (res_prev_max < res_max)) {
		// The acceleration is enworstning the prediction, better to stop this
		// non-sense
		this->rd[dst].Mix(this->rd[org], relax);
		return;
	}

	Eigen::MatrixXr reg = _regularization * Eigen::MatrixXr::Identity(m, m);
	// Solve using the Woodbury identity
	// Eigen::MatrixXr XtG_inv = (_X.transpose() * _G + reg).inverse();
	// Eigen::MatrixXr B = Eigen::MatrixXr::Identity(_n, _n) +
	// 	(_X - _G) * XtG_inv * _X.transpose();
	// Eigen::MatrixXr acc = _x.col(1) + B * _g.col(1);
	// Solve by straight application
	Eigen::MatrixXr Gr = _G;
	Gr.block(_m - m, 0, m, m) += reg;
	auto QR = Gr(Eigen::placeholders::all,
	             Eigen::seqN(_m - m, m)).completeOrthogonalDecomposition();
	Eigen::MatrixXr gamma = QR.solve(_g.col(1));
	Eigen::MatrixXr acc = _x.col(1) + _g.col(1) - (_X + Gr) * gamma;
	unsigned int n = 0;
	for (unsigned int i = 0; i < this->lines.size(); i++) {
		for (unsigned int j = 0; j < this->rd[org].lines[i].acc.size(); j++) {
			this->rd[dst].lines[i].acc[j] = acc(Eigen::seqN(n, 3), 0);
			this->rd[dst].lines[i].vel[j] = this->rd[org].lines[i].vel[j] + dt * (
				this->rd[dst].lines[i].acc[j] - this->rd[org].lines[i].acc[j]);
			n += 3;
		}
	}
	for (unsigned int i = 0; i < this->points.size(); i++) {
		this->rd[dst].points[i].acc =  acc(Eigen::seqN(n, 3), 0);
		this->rd[dst].points[i].vel = this->rd[org].points[i].vel + dt * (
			this->rd[dst].points[i].acc - this->rd[org].points[i].acc);
		n += 3;
	}
	for (unsigned int i = 0; i < this->rods.size(); i++) {
		this->rd[dst].rods[i].acc =  acc(Eigen::seqN(n, 6), 0);
		this->rd[dst].rods[i].vel = this->rd[org].rods[i].vel + XYZQuat::fromVec6(
			dt * (this->rd[dst].rods[i].acc - this->rd[org].rods[i].acc));
		n += 6;
	}
	for (unsigned int i = 0; i < this->bodies.size(); i++) {
		this->rd[dst].bodies[i].acc =  acc(Eigen::seqN(n, 6), 0);
		this->rd[dst].bodies[i].vel = this->rd[org].bodies[i].vel + XYZQuat::fromVec6(
			dt * (this->rd[dst].bodies[i].acc - this->rd[org].bodies[i].acc));
		n += 6;
	}

	this->rd[dst].Mix(this->rd[org], relax);
}

ImplicitEulerScheme::ImplicitEulerScheme(moordyn::Log* log,
                                         moordyn::WavesRef waves,
                                         unsigned int iters,
                                         real dt_factor)
  : ImplicitSchemeBase(log, waves, iters)
  , _dt_factor(dt_factor)
{
	stringstream s;
	s << "k=" << dt_factor << " implicit Euler (" << iters << " iterations)";
	name = s.str();
}

void
ImplicitEulerScheme::Step(real& dt)
{
	t += _dt_factor * dt;
	rd[1] = rd[0];  // We use rd[1] just as a tmp storage to compute relaxation
	for (unsigned int i = 0; i < iters(); i++) {
		r[1] = r[0] + rd[0] * (_dt_factor * dt);
		Update(_dt_factor * dt, 1);
		CalcStateDeriv(0);

		if (i < iters() - 1) {
			// We cannot relax on the last step
			const real relax = Relax(i);
			rd[0].Mix(rd[1], relax);
			rd[1] = rd[0];
		}
	}

	// Apply
	r[0] = r[0] + rd[0] * dt;
	t += (1.0 - _dt_factor) * dt;
	Update(dt, 0);
	TimeSchemeBase::Step(dt);
}

AndersonEulerScheme::AndersonEulerScheme(moordyn::Log* log,
                                         moordyn::WavesRef waves,
                                         unsigned int iters,
                                         real dt_factor)
  : AndersonSchemeBase(log, waves, iters)
  , _dt_factor(dt_factor)
{
	stringstream s;
	s << "k=" << dt_factor << " implicit Anderson Euler (" << iters
	  << " iterations)";
	name = s.str();
}

void
AndersonEulerScheme::Step(real& dt)
{
	t += _dt_factor * dt;
	for (unsigned int i = 0; i < iters(); i++) {
		r[1] = r[0] + rd[0] * (_dt_factor * dt);
		Update(_dt_factor * dt, 1);
		CalcStateDeriv(0);

		if (i < iters() - 1) {
			qr(i, 1, 0, _dt_factor * dt);
			rd[1] = rd[0];
		}

		if (this->converged())
			break;
	}

	// Apply
	r[0] = r[0] + rd[0] * dt;
	t += (1.0 - _dt_factor) * dt;
	Update(dt, 0);
	TimeSchemeBase::Step(dt);
}

ImplicitNewmarkScheme::ImplicitNewmarkScheme(moordyn::Log* log,
                                             moordyn::WavesRef waves,
                                             unsigned int iters,
                                             real gamma,
                                             real beta)
  : ImplicitSchemeBase(log, waves, iters)
  , _gamma(gamma)
  , _beta(beta)
{
	stringstream s;
	s << "gamma=" << gamma << ",beta=" << beta << " implicit Newmark ("
	  << iters << " iterations)";
	name = s.str();
	c0(0.9);
	c1(0.15);
}

void
ImplicitNewmarkScheme::Step(real& dt)
{
	// Initialize the velocity and acceleration for the next time step as
	// the ones from the current time step
	rd[1] = rd[0];

	t += dt;
	rd[2] = rd[0];  // We use rd[2] just as a tmp storage to compute relaxation
	for (unsigned int i = 0; i < iters(); i++) {
		// At the time of computing r acts as an input, and rd as an output.
		// Thus we just need to apply the Newmark scheme on r[1] and store
		// the new rates of change on rd[1]
		r[1] = r[0] + rd[0].Newmark(rd[1], dt, _gamma, _beta) * dt;
		Update(dt, 1);
		CalcStateDeriv(1);

		if (i < iters() - 1) {
			// We cannot relax the last step
			const real relax = Relax(i);
			rd[1].Mix(rd[2], relax);
			rd[2] = rd[1];
		}
	}

	// Apply
	r[1] = r[0] + rd[0].Newmark(rd[1], dt, _gamma, _beta) * dt;
	r[0] = r[1];
	rd[0] = rd[1];
	Update(dt, 0);
	TimeSchemeBase::Step(dt);
}

ImplicitWilsonScheme::ImplicitWilsonScheme(moordyn::Log* log,
                                           moordyn::WavesRef waves,
                                           unsigned int iters,
                                           real theta)
  : ImplicitSchemeBase(log, waves, iters)
  , _theta(theta)
{
	stringstream s;
	s << "theta=" << theta << " implicit Wilson ("
	  << iters << " iterations)";
	name = s.str();
	c0(0.015);
	c1(0.000);
}

void
ImplicitWilsonScheme::Step(real& dt)
{
	const real tdt = _theta * dt;
	t += tdt;
	rd[1] = rd[0];  // We use rd[1] just as a tmp storage to compute relaxation
	for (unsigned int i = 0; i < iters(); i++) {
		// At the time of computing r acts as an input, and rd as an output.
		// Thus we just need to apply the Newmark scheme on r[1] and store
		// the new rates of change on rd[1]
		r[1] = r[0] + rd[0].Wilson(rd[1], tdt, tdt) * tdt;
		Update(tdt, 1);
		CalcStateDeriv(1);

		if (i < iters() - 1) {
			// We cannot relax on the last step
			const real relax = Relax(i);
			rd[0].Mix(rd[1], relax);
			rd[1] = rd[0];
		}
	}

	// Apply
	t -= (1.f - _theta) * dt;
	r[1] = r[0] + rd[0].Wilson(rd[1], dt, tdt) * dt;
	r[0] = r[1];
	rd[0] = rd[1];
	Update(dt, 0);
	TimeSchemeBase::Step(dt);
}

TimeScheme*
create_time_scheme(const std::string& name,
                   moordyn::Log* log,
                   moordyn::WavesRef waves)
{
	TimeScheme* out = NULL;
	if (str::lower(name) == "euler") {
		out = new EulerScheme(log, waves);
	} else if (str::lower(name) == "leuler") {
		out = new LocalEulerScheme(log, waves);
	} else if (str::lower(name) == "heun") {
		out = new HeunScheme(log, waves);
	} else if (str::lower(name) == "rk2") {
		out = new RK2Scheme(log, waves);
	} else if (str::lower(name) == "rk4") {
		out = new RK4Scheme(log, waves);
	} else if (str::lower(name) == "ab2") {
		out = new ABScheme<2, false>(log, waves);
	} else if (str::lower(name) == "ab3") {
		out = new ABScheme<3, false>(log, waves);
	} else if (str::lower(name) == "ab4") {
		out = new ABScheme<4, false>(log, waves);
	} else if (str::lower(name) == "lab2") {
		out = new ABScheme<2, false>(log, waves);
	} else if (str::lower(name) == "lab3") {
		out = new ABScheme<3, false>(log, waves);
	} else if (str::lower(name) == "lab4") {
		out = new ABScheme<4, false>(log, waves);
	} else if (str::startswith(str::lower(name), "beuler")) {
		try {
			unsigned int iters = std::stoi(name.substr(6));
			out = new ImplicitEulerScheme(log, waves, iters, 1.0);
		} catch (std::invalid_argument) {
			stringstream s;
			s << "Invalid Backward Euler name format '" << name << "'";
			throw moordyn::invalid_value_error(s.str().c_str());
		}
	} else if (str::startswith(str::lower(name), "midpoint")) {
		try {
			unsigned int iters = std::stoi(name.substr(8));
			out = new ImplicitEulerScheme(log, waves, iters, 0.5);
		} catch (std::invalid_argument) {
			stringstream s;
			s << "Invalid Midpoint name format '" << name << "'";
			throw moordyn::invalid_value_error(s.str().c_str());
		}
	} else if (str::startswith(str::lower(name), "anderson")) {
		try {
			unsigned int iters = std::stoi(name.substr(8));
			out = new AndersonEulerScheme(log, waves, iters, 0.5);
		} catch (std::invalid_argument) {
			stringstream s;
			s << "Invalid Anderson name format '" << name << "'";
			throw moordyn::invalid_value_error(s.str().c_str());
		}
	} else if (str::startswith(str::lower(name), "aca")) {
		try {
			unsigned int iters = std::stoi(name.substr(3));
			out = new ImplicitNewmarkScheme(log, waves, iters, 0.5, 0.25);
		} catch (std::invalid_argument) {
			stringstream s;
			s << "Invalid Average Constant Acceleration name format '"
			  << name << "'";
			throw moordyn::invalid_value_error(s.str().c_str());
		}
	} else if (str::startswith(str::lower(name), "wilson")) {
		try {
			unsigned int iters = std::stoi(name.substr(6));
			out = new ImplicitWilsonScheme(log, waves, iters, 1.37);
		} catch (std::invalid_argument) {
			stringstream s;
			s << "Invalid Wilson name format '"
			  << name << "'";
			throw moordyn::invalid_value_error(s.str().c_str());
		}
	} else {
		stringstream s;
		s << "Unknown time scheme '" << name << "'";
		throw moordyn::invalid_value_error(s.str().c_str());
	}
	if (!out)
		throw moordyn::mem_error("Failure allocating the time scheme");
	return out;
}

} // ::moordyn<|MERGE_RESOLUTION|>--- conflicted
+++ resolved
@@ -95,13 +95,9 @@
 	waves->updateWaves();
 
 	for (unsigned int i = 0; i < lines.size(); i++) {
-<<<<<<< HEAD
+		if (!_calc_mask.lines[i])
+			continue;
 		std::tie(rd[substep].lines[i].vel, rd[substep].lines[i].acc, rd[substep].viv[i].vel) =
-=======
-		if (!_calc_mask.lines[i])
-			continue;
-		std::tie(rd[substep].lines[i].vel, rd[substep].lines[i].acc) =
->>>>>>> 9992312a
 		    lines[i]->getStateDeriv();
 	}
 
