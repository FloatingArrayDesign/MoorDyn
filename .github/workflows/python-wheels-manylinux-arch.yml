name: Python-manylinux-arch

on:
  workflow_call:
    inputs:
      arch:
        description: 'Architecture target'
        required: true
        type: string
        
permissions: write-all

env:
  # Customize the CMake build type here (Release, Debug, RelWithDebInfo, etc.)
  BUILD_TYPE: Release
  VTK_VERSION_MAJOR: 9
  VTK_VERSION_MINOR: 2
  VTK_VERSION_PATCH: 6

jobs:
  build_wheels:
    name: Build Python wheels
    runs-on: ${{ matrix.os }}
    strategy:
      matrix:
        os: [ubuntu-22.04]

    steps:
      - uses: actions/checkout@v4

      # Used to host cibuildwheel
      - uses: actions/setup-python@v5
        with:
          python-version: '3.x' 

      - name: Create setup.py
        run: |
            mv wrappers/python/wheels.github/* ./
            python set_version.py
            python set_eigen_data.py
            rm set_version.py set_eigen_data.py            
        shell: bash

      - name: download pre-built VTK static library
        uses: suisei-cn/actions-download-file@v1.6.0
        with:
          url: https://github.com/sanguinariojoe/vtk-builds/releases/download/VTK-${{env.VTK_VERSION_MAJOR}}.${{env.VTK_VERSION_MINOR}}.${{env.VTK_VERSION_PATCH}}-static/vtk-manylinux2014_${{inputs.arch}}.tar.gz
          target: ${{github.workspace}}/

      - name: Set up QEMU
        uses: docker/setup-qemu-action@v3
        with:
          platforms: all

      - name: Build wheels
<<<<<<< HEAD
        uses: pypa/cibuildwheel@v2.19.2
=======
        uses: pypa/cibuildwheel@v2.20.0
>>>>>>> 6a61c867
        with:
            output-dir: dist
        env:
          # configure cibuildwheel to build native archs ('auto'), and some
          # emulated ones
          CIBW_ARCHS_LINUX: ${{inputs.arch}}
          # Skip 32-bit wheels builds as well as musllinux
          CIBW_SKIP: "*-win32 *musllinux*"
          CIBW_BEFORE_ALL_LINUX: >
            echo "Considering vtk-manylinux2014_`uname -m`.tar.gz..." &&
            mkdir -p vtk &&
            tar -xvzf vtk-manylinux2014_`uname -m`.tar.gz -C vtk/

      - uses: actions/upload-artifact@v4
        id: build_wheels
        with:
          name: python-wheels-${{inputs.arch}}
          path: ./dist/*<|MERGE_RESOLUTION|>--- conflicted
+++ resolved
@@ -53,11 +53,7 @@
           platforms: all
 
       - name: Build wheels
-<<<<<<< HEAD
-        uses: pypa/cibuildwheel@v2.19.2
-=======
         uses: pypa/cibuildwheel@v2.20.0
->>>>>>> 6a61c867
         with:
             output-dir: dist
         env:
