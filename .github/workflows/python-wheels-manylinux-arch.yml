--- conflicted
+++ resolved
@@ -53,11 +53,7 @@
           platforms: all
 
       - name: Build wheels
-<<<<<<< HEAD
         uses: pypa/cibuildwheel@v2.17.0
-=======
-        uses: pypa/cibuildwheel@v2.16.5
->>>>>>> 05b54f15
         with:
             output-dir: dist
         env:
